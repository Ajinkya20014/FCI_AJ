import time
import streamlit as st
import pandas as pd
import plotly.express as px
from io import BytesIO
import math
import matplotlib.pyplot as plt
from matplotlib.backends.backend_pdf import PdfPages

# ————————————————————————————————
# 1. Page Config
# ————————————————————————————————
st.set_page_config(page_title="Grain Distribution Dashboard", layout="wide")
st.title("🚛 Grain Distribution Dashboard")

# ————————————————————————————————
# Helpers
# ————————————————————————————————
def to_excel(df: pd.DataFrame) -> bytes:
    buf = BytesIO()
    (df if df is not None else pd.DataFrame()).to_excel(buf, index=False)
    buf.seek(0)
    return buf.getvalue()

def pack_excel(sheets: dict[str, pd.DataFrame]) -> bytes:
    buf = BytesIO()
    with pd.ExcelWriter(buf, engine="xlsxwriter") as w:
        for name, df in sheets.items():
            (df if df is not None else pd.DataFrame()).to_excel(w, sheet_name=name, index=False)
    buf.seek(0)
    return buf.getvalue()

def _get_setting(settings: pd.DataFrame, name: str, default=None, cast=float):
    try:
        v = settings.loc[settings["Parameter"] == name, "Value"].iloc[0]
        return cast(v)
    except Exception:
        return cast(default) if default is not None else None

# Try both sheet name variants your projects have used
SHEET_ALIASES = {
    "Settings": ["Settings"],
    "LGs": ["LGs"],
    "FPS": ["FPS"],
    "Vehicles": ["Vehicles"],
    "CG_to_LG": ["CG_to_LG", "CG_to_LG_Dispatch"],
    "LG_to_FPS": ["LG_to_FPS", "LG_to_FPS_Dispatch"],
    "Stock_Levels": ["Stock_Levels"],
}

REQUIRED_COLS = {
    "Settings": {"Parameter", "Value"},
    "LGs": {"LG_ID", "LG_Name"},
    "FPS": {"FPS_ID", "Monthly_Demand_tons", "Max_Capacity_tons"},
    "Vehicles": {"Vehicle_ID"},
    "CG_to_LG": {"Day", "Vehicle_ID", "LG_ID", "Quantity_tons"},
    "LG_to_FPS": {"Day", "Vehicle_ID", "LG_ID", "FPS_ID", "Quantity_tons"},
    "Stock_Levels": {"Day", "Entity_Type", "Entity_ID", "Stock_Level_tons"},
}

def _need_cols(df: pd.DataFrame, needed: set, label: str):
    miss = needed - set(df.columns)
    if miss:
        raise ValueError(f"Sheet '{label}' missing columns: {sorted(miss)}")

@st.cache_data(show_spinner=False)
def load_from_bytes(xls_bytes: bytes):
    bio = BytesIO(xls_bytes)
    xfile = pd.ExcelFile(bio)
    names = set(xfile.sheet_names)

    def read_one(tag: str) -> pd.DataFrame:
        for nm in SHEET_ALIASES[tag]:
            if nm in names:
                df = pd.read_excel(xfile, sheet_name=nm)
                # normalize old column variants
                if tag == "CG_to_LG" and "Dispatch_Day" in df.columns and "Day" not in df.columns:
                    df = df.rename(columns={"Dispatch_Day": "Day"})
                if tag == "LG_to_FPS" and "Dispatch_Day" in df.columns and "Day" not in df.columns:
                    df = df.rename(columns={"Dispatch_Day": "Day"})
                return df
        raise ValueError(f"Workbook is missing sheet for '{tag}'. Tried: {SHEET_ALIASES[tag]}")

    settings     = read_one("Settings")
    lgs          = read_one("LGs")
    fps          = read_one("FPS")
    vehicles     = read_one("Vehicles")
    dispatch_cg  = read_one("CG_to_LG")
    dispatch_lg  = read_one("LG_to_FPS")
    stock_levels = read_one("Stock_Levels")

    # explicit mapping (avoid locals[] pitfalls)
    dfs = {
        "Settings": settings,
        "LGs": lgs,
        "FPS": fps,
        "Vehicles": vehicles,
        "CG_to_LG": dispatch_cg,
        "LG_to_FPS": dispatch_lg,
        "Stock_Levels": stock_levels,
    }

    # validate minimal columns
    for tag, need in REQUIRED_COLS.items():
        _need_cols(dfs[tag], need, tag)

    # ———— FIX 1: keep Vehicle_ID as string; numeric-coerce only numeric fields ————
    for c in ("Day", "LG_ID", "Quantity_tons"):
        if c in dispatch_cg.columns:
            dispatch_cg[c] = pd.to_numeric(dispatch_cg[c], errors="coerce")
    if "Vehicle_ID" in dispatch_cg.columns:
        dispatch_cg["Vehicle_ID"] = dispatch_cg["Vehicle_ID"].astype(str).str.strip()

    for c in ("Day", "LG_ID", "FPS_ID", "Quantity_tons"):
        if c in dispatch_lg.columns:
            dispatch_lg[c] = pd.to_numeric(dispatch_lg[c], errors="coerce")
    if "Vehicle_ID" in dispatch_lg.columns:
        dispatch_lg["Vehicle_ID"] = dispatch_lg["Vehicle_ID"].astype(str).str.strip()

    for c in ("Day", "Entity_ID", "Stock_Level_tons"):
        if c in stock_levels.columns:
            stock_levels[c] = pd.to_numeric(stock_levels[c], errors="coerce")
    # ———— END FIX 1 ————

    # settings params
    DAYS       = _get_setting(settings, "Distribution_Days", 30, int)
    TRUCK_CAP  = _get_setting(settings, "Vehicle_Capacity_tons", 11.5, float)
    VEH_TOTAL  = _get_setting(settings, "Vehicles_Total", 30, int)
    MAX_TRIPS  = _get_setting(settings, "Max_Trips_Per_Vehicle_Per_Day", 3, int)
    DEFAULT_LT = _get_setting(settings, "Default_Lead_Time_days", 3, float)

    # FPS thresholds (compute if missing)
    fps = fps.copy()
    if "Lead_Time_days" not in fps.columns:
        fps["Lead_Time_days"] = DEFAULT_LT
    else:
        fps["Lead_Time_days"] = fps["Lead_Time_days"].fillna(DEFAULT_LT)
    fps["Daily_Demand_tons"] = pd.to_numeric(fps["Monthly_Demand_tons"], errors="coerce")/30.0
    if "Reorder_Threshold_tons" not in fps.columns:
        fps["Reorder_Threshold_tons"] = fps["Daily_Demand_tons"] * fps["Lead_Time_days"]

    # aggregates (align with your original code)
    day_totals_cg = (dispatch_cg.groupby("Day", as_index=False)["Quantity_tons"].sum()
                     if not dispatch_cg.empty else pd.DataFrame(columns=["Day","Quantity_tons"]))
    day_totals_lg = (dispatch_lg.groupby("Day", as_index=False)["Quantity_tons"].sum()
                     if not dispatch_lg.empty else pd.DataFrame(columns=["Day","Quantity_tons"]))

    # ✅ trips/day = number of rows (each row is one trip)
    veh_usage = (
        dispatch_lg.groupby("Day").size().reset_index(name="Trips_Used")
        if not dispatch_lg.empty else pd.DataFrame(columns=["Day","Trips_Used"])
    )
    veh_usage["Max_Trips"] = VEH_TOTAL * MAX_TRIPS  # vehicles * trips/vehicle/day

    # LG stock pivot
    lg_stock = (stock_levels[stock_levels["Entity_Type"]=="LG"]
                .pivot(index="Day", columns="Entity_ID", values="Stock_Level_tons")
                .sort_index().ffill())

    # FPS stock w/ thresholds & risk
    fps_stock = (stock_levels[stock_levels["Entity_Type"]=="FPS"]
                 .merge(fps[["FPS_ID","Reorder_Threshold_tons"]],
                        left_on="Entity_ID", right_on="FPS_ID", how="left"))
    fps_stock["At_Risk"] = fps_stock["Stock_Level_tons"] <= fps_stock["Reorder_Threshold_tons"]

    return {
        "settings": settings, "lgs": lgs, "fps": fps, "vehicles": vehicles,
        "dispatch_cg": dispatch_cg, "dispatch_lg": dispatch_lg,
        "stock_levels": stock_levels, "lg_stock": lg_stock, "fps_stock": fps_stock,
        "day_totals_cg": day_totals_cg, "day_totals_lg": day_totals_lg,
        "veh_usage": veh_usage,
        "params": dict(DAYS=DAYS, TRUCK_CAP=TRUCK_CAP, VEH_TOTAL=VEH_TOTAL, MAX_TRIPS=MAX_TRIPS)
    }


# ————————————————————————————————
# Sidebar: upload & publish to session history
# ————————————————————————————————
with st.sidebar:
    st.header("📤 Load Simulation Output")
    upl = st.file_uploader("Upload Excel (simulation output)", type="xlsx")

    if "runs" not in st.session_state:
        st.session_state.runs = []  # [{name, ts, bytes}]

    name = st.text_input("Run name", value="My Run")
    pub = st.button("📌 Publish to history", disabled=(upl is None), use_container_width=True)
    if pub and upl is not None:
        data = upl.read()
        st.session_state.runs.append({"name": name.strip() or f"Run {len(st.session_state.runs)+1}",
                                      "ts": time.strftime("%Y-%m-%d %H:%M:%S"),
                                      "bytes": data})
        st.success(f"Published “{st.session_state.runs[-1]['name']}”")
        st.stop()

    st.markdown("---")
    st.subheader("🕘 Session History")
    if st.session_state.runs:
        choices = [f"{i+1}. {r['name']} ({r['ts']})" for i,r in enumerate(st.session_state.runs)]
        sel = st.selectbox("Choose a run", options=["(none)"]+choices, index=0)
    else:
        sel = "(none)"

# Source of active workbook
active_bytes = None
if upl is not None and not pub:
    active_bytes = upl.read()
elif sel != "(none)":
    idx = int(sel.split(".")[0]) - 1
    active_bytes = st.session_state.runs[idx]["bytes"]

if active_bytes is None:
    st.info("Upload a simulation output Excel or pick a published run from the sidebar.")
    st.stop()

# ————————————————————————————————
# Load data
# ————————————————————————————————
try:
    D = load_from_bytes(active_bytes)
except Exception as e:
    st.error("Could not parse workbook.")
    st.exception(e)
    st.stop()

settings     = D["settings"]
lgs          = D["lgs"]
fps          = D["fps"]
vehicles     = D["vehicles"]
dispatch_cg  = D["dispatch_cg"]
dispatch_lg  = D["dispatch_lg"]
stock_levels = D["stock_levels"]
lg_stock     = D["lg_stock"]
fps_stock    = D["fps_stock"]
day_totals_cg= D["day_totals_cg"]
day_totals_lg= D["day_totals_lg"]
veh_usage    = D["veh_usage"]
DAYS         = D["params"]["DAYS"]
TRUCK_CAP    = D["params"]["TRUCK_CAP"]
MAX_TRIPS    = D["params"]["MAX_TRIPS"]  # per-vehicle/day
VEH_TOTAL    = D["params"]["VEH_TOTAL"]

# ✅ TOTAL daily capacity (trips * vehicles * tons)
DAILY_CAP = VEH_TOTAL * MAX_TRIPS * TRUCK_CAP

# ————————————————————————————————
# 5. Layout & Filters
# ————————————————————————————————
with st.sidebar:
    st.header("Filters")

    # Determine slider bounds from data (fallback to 1..DAYS)
    min_day = int(pd.concat([day_totals_cg["Day"], day_totals_lg["Day"]], ignore_index=True).min()) if not day_totals_cg.empty or not day_totals_lg.empty else 1
    max_day = int(pd.concat([day_totals_cg["Day"], day_totals_lg["Day"]], ignore_index=True).max()) if not day_totals_cg.empty or not day_totals_lg.empty else DAYS

    day_range = st.slider("Dispatch Window (days)",
                          min_value=min_day, max_value=max_day,
                          value=(min_day, max_day), format="%d")

    st.subheader("Select LGs")

    # 🔁 Map LG_ID → LG_Name for checkbox labels (keep returning LG_IDs)
    try:
        lg_id_to_name = {int(i): str(n) for i, n in zip(pd.to_numeric(lgs["LG_ID"], errors="coerce"), lgs["LG_Name"]) if pd.notna(i)}
    except Exception:
        lg_id_to_name = {}

    cols = st.columns(4)
    selected_lgs = []
    for i, lg_id in enumerate(lg_stock.columns):
        # label is name; selection value remains the ID
        label = lg_id_to_name.get(int(lg_id) if pd.notna(lg_id) else lg_id, str(lg_id))
        if cols[i % 4].checkbox(label, value=True, key=f"lg_{lg_id}"):
            selected_lgs.append(lg_id)

    st.markdown("---")
    st.header("Quick KPIs")
    cg_sel = day_totals_cg.query("Day>=@day_range[0] & Day<=@day_range[1]")["Quantity_tons"].sum() if not day_totals_cg.empty else 0.0
    lg_sel = day_totals_lg.query("Day>=@day_range[0] & Day<=@day_range[1]")["Quantity_tons"].sum() if not day_totals_lg.empty else 0.0
    st.metric("CG→LG Total (t)", f"{cg_sel:,.1f}")
    st.metric("LG→FPS Total (t)", f"{lg_sel:,.1f}")
    # show capacity figures that match the utilization math
    st.metric("Max Trips/Day", VEH_TOTAL * MAX_TRIPS)
    st.metric("Vehicles Available", VEH_TOTAL)
    st.metric("Truck Capacity (t)", TRUCK_CAP)

# Create tabs (added a new "CG→LG Report" tab)
tab1, tab2, tab3, tab4, tab5, tab6, tab7, tab8 = st.tabs([
    "CG→LG Overview", "LG→FPS Overview",
    "CG→LG Report", "FPS Report",
    "FPS At-Risk", "FPS Data",
    "Downloads", "Metrics"
])

# ————————————————————————————————
# 6. CG→LG Overview
# ————————————————————————————————
with tab1:
    st.subheader("CG → LG Dispatch")
    df1 = day_totals_cg.query("Day>=@day_range[0] & Day<=@day_range[1]") if not day_totals_cg.empty else pd.DataFrame(columns=["Day","Quantity_tons"])
    fig1 = px.bar(df1, x="Day", y="Quantity_tons", text="Quantity_tons")
    fig1.update_traces(texttemplate="%{text:.1f}t", textposition="outside")
    st.plotly_chart(fig1, use_container_width=True)

# ————————————————————————————————
# 7. LG→FPS Overview
# ————————————————————————————————
with tab2:
    st.subheader("LG → FPS Dispatch")
    df2 = day_totals_lg.query("Day>=@day_range[0] & Day<=@day_range[1]") if not day_totals_lg.empty else pd.DataFrame(columns=["Day","Quantity_tons"])
    fig2 = px.bar(df2, x="Day", y="Quantity_tons", text="Quantity_tons")
    fig2.update_traces(texttemplate="%{text:.1f}t", textposition="outside")
    st.plotly_chart(fig2, use_container_width=True)

# ————————————————————————————————
<<<<<<< HEAD
# 8. CG→LG Report (NEW)
=======
# 8. FPS Report  ———— FIX 2 here ————
>>>>>>> e4dec8bd
# ————————————————————————————————
with tab3:
    st.subheader("CG → LG Dispatch Details")
    cg_df = dispatch_cg.query("Day>=@day_range[0] & Day<=@day_range[1]") if not dispatch_cg.empty else pd.DataFrame(columns=dispatch_cg.columns)

    # Aggregate by LG & Day; include trip count and LG Name
    if not cg_df.empty:
        cg_report = (
            cg_df.groupby(["LG_ID", "Day"], as_index=False)
                 .agg(Total_Dispatched_tons=("Quantity_tons", "sum"),
                      Trips_Count=("Vehicle_ID", "count"))
                 .merge(lgs[["LG_ID", "LG_Name"]], on="LG_ID", how="left")
                 .sort_values(["Day", "LG_Name", "LG_ID"])
        )
    else:
        cg_report = pd.DataFrame(columns=["LG_ID","Day","Total_Dispatched_tons","Trips_Count","LG_Name"])

    st.dataframe(cg_report, use_container_width=True)

    st.download_button(
        "Download CG→LG Report (Excel)",
        to_excel(cg_report),
        f"CG_to_LG_Report_{day_range[0]}_to_{day_range[1]}.xlsx",
        mime="application/vnd.openxmlformats-officedocument.spreadsheetml.sheet"
    )

# ————————————————————————————————
# 9. FPS Report
# ————————————————————————————————
with tab4:
    st.subheader("FPS-wise Dispatch Details")
    fps_df = dispatch_lg.query("Day>=@day_range[0] & Day<=@day_range[1]") if not dispatch_lg.empty else pd.DataFrame(columns=dispatch_lg.columns)

    if fps_df.empty:
        report = pd.DataFrame(columns=["FPS_ID", "FPS_Name", "Total_Dispatched_tons", "Trips_Count", "Vehicle_IDs"])
    else:
        # Total tons per FPS
        report = (
            fps_df.groupby("FPS_ID", as_index=False)["Quantity_tons"]
                  .sum()
                  .rename(columns={"Quantity_tons": "Total_Dispatched_tons"})
        )

        # Trips per FPS = number of rows (robust even if Vehicle_ID has NA)
        trips = fps_df.groupby("FPS_ID").size().reset_index(name="Trips_Count")

        # Vehicle IDs per FPS = unique string IDs, drop NA, sorted
        veh_ids = (
            fps_df.dropna(subset=["Vehicle_ID"])
                  .assign(Vehicle_ID=fps_df["Vehicle_ID"].astype(str).str.strip())
                  .groupby("FPS_ID")["Vehicle_ID"]
                  .apply(lambda s: ", ".join(sorted(pd.unique(s))))
                  .reset_index(name="Vehicle_IDs")
        )

        # Merge parts + FPS name
        report = (report
                  .merge(trips, on="FPS_ID", how="left")
                  .merge(veh_ids, on="FPS_ID", how="left"))

        if "FPS_Name" in fps.columns:
            report = report.merge(fps[["FPS_ID", "FPS_Name"]], on="FPS_ID", how="left")
        else:
            report["FPS_Name"] = ""

        report["Trips_Count"] = report["Trips_Count"].fillna(0).astype(int)
        report["Vehicle_IDs"] = report["Vehicle_IDs"].fillna("")
        report = report[["FPS_ID", "FPS_Name", "Total_Dispatched_tons", "Trips_Count", "Vehicle_IDs"]]
        report = report.sort_values("Total_Dispatched_tons", ascending=False)

    st.dataframe(report, use_container_width=True)

# ————————————————————————————————
# 10. FPS At-Risk
# ————————————————————————————————
with tab5:
    st.subheader("FPS At-Risk List")
    if not fps_stock.empty:
        arf = fps_stock.query("Day>=@day_range[0] & Day<=@day_range[1] & At_Risk")[["Day","FPS_ID","Stock_Level_tons","Reorder_Threshold_tons"]]
    else:
        arf = pd.DataFrame(columns=["Day","FPS_ID","Stock_Level_tons","Reorder_Threshold_tons"])
    st.dataframe(arf, use_container_width=True)
    st.download_button("Download At-Risk (Excel)", to_excel(arf), "fps_at_risk.xlsx",
                       mime="application/vnd.openxmlformats-officedocument.spreadsheetml.sheet")

# ————————————————————————————————
# 11. FPS Data
# ————————————————————————————————
with tab6:
    st.subheader("FPS Stock & Upcoming Receipts")
    end_day = min(day_range[1], int(stock_levels["Day"].max() if not stock_levels.empty else day_range[1]))
    fps_data = []
    for fps_id in (fps["FPS_ID"] if "FPS_ID" in fps.columns else []):
        s = fps_stock[(fps_stock["FPS_ID"]==fps_id) & (fps_stock["Day"]==end_day)]["Stock_Level_tons"]
        stock_now = float(s.iloc[0]) if not s.empty else 0.0
        future = dispatch_lg[(dispatch_lg["FPS_ID"]==fps_id) & (dispatch_lg["Day"]> end_day)]["Day"]
        next_day = int(future.min()) if not future.empty else None
        days_to = (next_day - end_day) if next_day else None
        fps_data.append({
            "FPS_ID": fps_id,
            "FPS_Name": fps.set_index("FPS_ID").loc[fps_id,"FPS_Name"] if "FPS_Name" in fps.columns else None,
            "Current_Stock_tons": stock_now,
            "Next_Receipt_Day": next_day,
            "Days_To_Receipt": days_to
        })
    fps_data_df = pd.DataFrame(fps_data)
    st.dataframe(fps_data_df, use_container_width=True)
    st.download_button("Download FPS Data (Excel)", to_excel(fps_data_df), "fps_data.xlsx",
                       mime="application/vnd.openxmlformats-officedocument.spreadsheetml.sheet")

# ————————————————————————————————
# 12. Downloads
# ————————————————————————————————
with tab7:
    st.subheader("Download FPS Report")
    st.download_button("Excel", to_excel(report), f"FPS_Report_{day_range[0]}_to_{day_range[1]}.xlsx",
                       mime="application/vnd.openxmlformats-officedocument.spreadsheetml.sheet")

    # ✅ Only build the PDF if there are rows to avoid IndexError from empty table
    if isinstance(report, pd.DataFrame) and not report.empty:
        pdf_buf = BytesIO()
        with PdfPages(pdf_buf) as pdf:
            fig, ax = plt.subplots(figsize=(8, max(1, len(report)*0.3) + 1))
            ax.axis('off')
            tbl = ax.table(cellText=report.values, colLabels=report.columns, loc='center')
            tbl.auto_set_font_size(False)
            tbl.set_fontsize(10)
            pdf.savefig(fig, bbox_inches='tight')
        st.download_button("PDF", pdf_buf.getvalue(),
                           f"FPS_Report_{day_range[0]}_to_{day_range[1]}.pdf",
                           mime="application/pdf")
    else:
        st.info("No rows in the selected window to export as PDF.")

# ————————————————————————————————
# 13. Metrics
# ————————————————————————————————
with tab8:
    st.subheader("Key Performance Indicators")
    end_day = min(day_range[1], int(stock_levels["Day"].max() if not stock_levels.empty else day_range[1]))

    sel_days = day_range[1] - max(day_range[0],1) + 1
    cg_sel   = day_totals_cg.query("Day>=@day_range[0] & Day<=@day_range[1]")["Quantity_tons"].sum() if not day_totals_cg.empty else 0.0
    lg_sel   = day_totals_lg.query("Day>=@day_range[0] & Day<=@day_range[1]")["Quantity_tons"].sum() if not day_totals_lg.empty else 0.0
    avg_daily_cg = cg_sel/sel_days if sel_days>0 else 0
    avg_daily_lg = lg_sel/sel_days if sel_days>0 else 0

    # average trips/day over window (already trips, not unique vehicles)
    avg_trips = 0.0
    if not D["veh_usage"].empty:
        window = D["veh_usage"].query("Day>=@day_range[0] & Day<=@day_range[1]")["Trips_Used"]
        avg_trips = float(window.mean()) if not window.empty else 0.0

    # utilization = avg trips/day ÷ (vehicles * trips/vehicle/day)
    max_trips_per_day = VEH_TOTAL * MAX_TRIPS if VEH_TOTAL and MAX_TRIPS else 0
    pct_fleet = (avg_trips / max_trips_per_day * 100.0) if max_trips_per_day else 0.0

    if not lg_stock.empty and end_day in lg_stock.index and selected_lgs:
        lg_onhand = lg_stock.loc[end_day, [c for c in lg_stock.columns if c in selected_lgs]].sum()
    else:
        lg_onhand = 0.0

    fps_onhand   = fps_stock.query("Day==@end_day")["Stock_Level_tons"].sum() if not fps_stock.empty else 0.0
    if "Storage_Capacity_tons" in lgs.columns:
        lg_caps = lgs[lgs["LG_ID"].isin(selected_lgs)]["Storage_Capacity_tons"].sum()
    else:
        lg_caps = 0.0
    pct_lg_filled= (lg_onhand/lg_caps)*100 if lg_caps else 0.0
    fps_zero     = fps_stock.query("Day==@end_day & Stock_Level_tons==0")["FPS_ID"].nunique() if not fps_stock.empty else 0
    fps_risk     = fps_stock.query("Day==@end_day & At_Risk")["FPS_ID"].nunique() if not fps_stock.empty else 0
    dispatched_cum = day_totals_lg.query("Day<=@end_day")["Quantity_tons"].sum() if not day_totals_lg.empty else 0.0
    total_plan   = day_totals_lg["Quantity_tons"].sum() if not day_totals_lg.empty else 0.0
    pct_plan     = (dispatched_cum/total_plan)*100 if total_plan else 0.0
    remaining_t  = total_plan - dispatched_cum
    days_rem     = math.ceil(remaining_t/DAILY_CAP) if DAILY_CAP else None

    metrics = [
        ("Total CG→LG (t)",       f"{cg_sel:,.1f}"),
        ("Total LG→FPS (t)",      f"{lg_sel:,.1f}"),
        ("Avg Daily CG→LG (t/d)", f"{avg_daily_cg:,.1f}"),
        ("Avg Daily LG→FPS (t/d)",f"{avg_daily_lg:,.1f}"),
        ("Avg Trips/Day",         f"{avg_trips:.1f}"),
        ("% Fleet Utilization",   f"{pct_fleet:.1f}%"),
        ("LG Stock on Hand (t)",  f"{lg_onhand:,.1f}"),
        ("FPS Stock on Hand (t)", f"{fps_onhand:,.1f}"),
        ("% LG Cap Filled",       f"{pct_lg_filled:.1f}%"),
        ("FPS Stock-Outs",        f"{fps_zero}"),
        ("FPS At-Risk Count",     f"{fps_risk}"),
        ("% Plan Completed",      f"{pct_plan:.1f}%"),
        ("Days Remaining",        f"{days_rem if days_rem is not None else '—'}")
    ]
    cols = st.columns(3)
    for i, (label, val) in enumerate(metrics):
        cols[i%3].metric(label, val)
<|MERGE_RESOLUTION|>--- conflicted
+++ resolved
@@ -1,514 +1,511 @@
-import time
-import streamlit as st
-import pandas as pd
-import plotly.express as px
-from io import BytesIO
-import math
-import matplotlib.pyplot as plt
-from matplotlib.backends.backend_pdf import PdfPages
-
-# ————————————————————————————————
-# 1. Page Config
-# ————————————————————————————————
-st.set_page_config(page_title="Grain Distribution Dashboard", layout="wide")
-st.title("🚛 Grain Distribution Dashboard")
-
-# ————————————————————————————————
-# Helpers
-# ————————————————————————————————
-def to_excel(df: pd.DataFrame) -> bytes:
-    buf = BytesIO()
-    (df if df is not None else pd.DataFrame()).to_excel(buf, index=False)
-    buf.seek(0)
-    return buf.getvalue()
-
-def pack_excel(sheets: dict[str, pd.DataFrame]) -> bytes:
-    buf = BytesIO()
-    with pd.ExcelWriter(buf, engine="xlsxwriter") as w:
-        for name, df in sheets.items():
-            (df if df is not None else pd.DataFrame()).to_excel(w, sheet_name=name, index=False)
-    buf.seek(0)
-    return buf.getvalue()
-
-def _get_setting(settings: pd.DataFrame, name: str, default=None, cast=float):
-    try:
-        v = settings.loc[settings["Parameter"] == name, "Value"].iloc[0]
-        return cast(v)
-    except Exception:
-        return cast(default) if default is not None else None
-
-# Try both sheet name variants your projects have used
-SHEET_ALIASES = {
-    "Settings": ["Settings"],
-    "LGs": ["LGs"],
-    "FPS": ["FPS"],
-    "Vehicles": ["Vehicles"],
-    "CG_to_LG": ["CG_to_LG", "CG_to_LG_Dispatch"],
-    "LG_to_FPS": ["LG_to_FPS", "LG_to_FPS_Dispatch"],
-    "Stock_Levels": ["Stock_Levels"],
-}
-
-REQUIRED_COLS = {
-    "Settings": {"Parameter", "Value"},
-    "LGs": {"LG_ID", "LG_Name"},
-    "FPS": {"FPS_ID", "Monthly_Demand_tons", "Max_Capacity_tons"},
-    "Vehicles": {"Vehicle_ID"},
-    "CG_to_LG": {"Day", "Vehicle_ID", "LG_ID", "Quantity_tons"},
-    "LG_to_FPS": {"Day", "Vehicle_ID", "LG_ID", "FPS_ID", "Quantity_tons"},
-    "Stock_Levels": {"Day", "Entity_Type", "Entity_ID", "Stock_Level_tons"},
-}
-
-def _need_cols(df: pd.DataFrame, needed: set, label: str):
-    miss = needed - set(df.columns)
-    if miss:
-        raise ValueError(f"Sheet '{label}' missing columns: {sorted(miss)}")
-
-@st.cache_data(show_spinner=False)
-def load_from_bytes(xls_bytes: bytes):
-    bio = BytesIO(xls_bytes)
-    xfile = pd.ExcelFile(bio)
-    names = set(xfile.sheet_names)
-
-    def read_one(tag: str) -> pd.DataFrame:
-        for nm in SHEET_ALIASES[tag]:
-            if nm in names:
-                df = pd.read_excel(xfile, sheet_name=nm)
-                # normalize old column variants
-                if tag == "CG_to_LG" and "Dispatch_Day" in df.columns and "Day" not in df.columns:
-                    df = df.rename(columns={"Dispatch_Day": "Day"})
-                if tag == "LG_to_FPS" and "Dispatch_Day" in df.columns and "Day" not in df.columns:
-                    df = df.rename(columns={"Dispatch_Day": "Day"})
-                return df
-        raise ValueError(f"Workbook is missing sheet for '{tag}'. Tried: {SHEET_ALIASES[tag]}")
-
-    settings     = read_one("Settings")
-    lgs          = read_one("LGs")
-    fps          = read_one("FPS")
-    vehicles     = read_one("Vehicles")
-    dispatch_cg  = read_one("CG_to_LG")
-    dispatch_lg  = read_one("LG_to_FPS")
-    stock_levels = read_one("Stock_Levels")
-
-    # explicit mapping (avoid locals[] pitfalls)
-    dfs = {
-        "Settings": settings,
-        "LGs": lgs,
-        "FPS": fps,
-        "Vehicles": vehicles,
-        "CG_to_LG": dispatch_cg,
-        "LG_to_FPS": dispatch_lg,
-        "Stock_Levels": stock_levels,
-    }
-
-    # validate minimal columns
-    for tag, need in REQUIRED_COLS.items():
-        _need_cols(dfs[tag], need, tag)
-
-    # ———— FIX 1: keep Vehicle_ID as string; numeric-coerce only numeric fields ————
-    for c in ("Day", "LG_ID", "Quantity_tons"):
-        if c in dispatch_cg.columns:
-            dispatch_cg[c] = pd.to_numeric(dispatch_cg[c], errors="coerce")
-    if "Vehicle_ID" in dispatch_cg.columns:
-        dispatch_cg["Vehicle_ID"] = dispatch_cg["Vehicle_ID"].astype(str).str.strip()
-
-    for c in ("Day", "LG_ID", "FPS_ID", "Quantity_tons"):
-        if c in dispatch_lg.columns:
-            dispatch_lg[c] = pd.to_numeric(dispatch_lg[c], errors="coerce")
-    if "Vehicle_ID" in dispatch_lg.columns:
-        dispatch_lg["Vehicle_ID"] = dispatch_lg["Vehicle_ID"].astype(str).str.strip()
-
-    for c in ("Day", "Entity_ID", "Stock_Level_tons"):
-        if c in stock_levels.columns:
-            stock_levels[c] = pd.to_numeric(stock_levels[c], errors="coerce")
-    # ———— END FIX 1 ————
-
-    # settings params
-    DAYS       = _get_setting(settings, "Distribution_Days", 30, int)
-    TRUCK_CAP  = _get_setting(settings, "Vehicle_Capacity_tons", 11.5, float)
-    VEH_TOTAL  = _get_setting(settings, "Vehicles_Total", 30, int)
-    MAX_TRIPS  = _get_setting(settings, "Max_Trips_Per_Vehicle_Per_Day", 3, int)
-    DEFAULT_LT = _get_setting(settings, "Default_Lead_Time_days", 3, float)
-
-    # FPS thresholds (compute if missing)
-    fps = fps.copy()
-    if "Lead_Time_days" not in fps.columns:
-        fps["Lead_Time_days"] = DEFAULT_LT
-    else:
-        fps["Lead_Time_days"] = fps["Lead_Time_days"].fillna(DEFAULT_LT)
-    fps["Daily_Demand_tons"] = pd.to_numeric(fps["Monthly_Demand_tons"], errors="coerce")/30.0
-    if "Reorder_Threshold_tons" not in fps.columns:
-        fps["Reorder_Threshold_tons"] = fps["Daily_Demand_tons"] * fps["Lead_Time_days"]
-
-    # aggregates (align with your original code)
-    day_totals_cg = (dispatch_cg.groupby("Day", as_index=False)["Quantity_tons"].sum()
-                     if not dispatch_cg.empty else pd.DataFrame(columns=["Day","Quantity_tons"]))
-    day_totals_lg = (dispatch_lg.groupby("Day", as_index=False)["Quantity_tons"].sum()
-                     if not dispatch_lg.empty else pd.DataFrame(columns=["Day","Quantity_tons"]))
-
-    # ✅ trips/day = number of rows (each row is one trip)
-    veh_usage = (
-        dispatch_lg.groupby("Day").size().reset_index(name="Trips_Used")
-        if not dispatch_lg.empty else pd.DataFrame(columns=["Day","Trips_Used"])
-    )
-    veh_usage["Max_Trips"] = VEH_TOTAL * MAX_TRIPS  # vehicles * trips/vehicle/day
-
-    # LG stock pivot
-    lg_stock = (stock_levels[stock_levels["Entity_Type"]=="LG"]
-                .pivot(index="Day", columns="Entity_ID", values="Stock_Level_tons")
-                .sort_index().ffill())
-
-    # FPS stock w/ thresholds & risk
-    fps_stock = (stock_levels[stock_levels["Entity_Type"]=="FPS"]
-                 .merge(fps[["FPS_ID","Reorder_Threshold_tons"]],
-                        left_on="Entity_ID", right_on="FPS_ID", how="left"))
-    fps_stock["At_Risk"] = fps_stock["Stock_Level_tons"] <= fps_stock["Reorder_Threshold_tons"]
-
-    return {
-        "settings": settings, "lgs": lgs, "fps": fps, "vehicles": vehicles,
-        "dispatch_cg": dispatch_cg, "dispatch_lg": dispatch_lg,
-        "stock_levels": stock_levels, "lg_stock": lg_stock, "fps_stock": fps_stock,
-        "day_totals_cg": day_totals_cg, "day_totals_lg": day_totals_lg,
-        "veh_usage": veh_usage,
-        "params": dict(DAYS=DAYS, TRUCK_CAP=TRUCK_CAP, VEH_TOTAL=VEH_TOTAL, MAX_TRIPS=MAX_TRIPS)
-    }
-
-
-# ————————————————————————————————
-# Sidebar: upload & publish to session history
-# ————————————————————————————————
-with st.sidebar:
-    st.header("📤 Load Simulation Output")
-    upl = st.file_uploader("Upload Excel (simulation output)", type="xlsx")
-
-    if "runs" not in st.session_state:
-        st.session_state.runs = []  # [{name, ts, bytes}]
-
-    name = st.text_input("Run name", value="My Run")
-    pub = st.button("📌 Publish to history", disabled=(upl is None), use_container_width=True)
-    if pub and upl is not None:
-        data = upl.read()
-        st.session_state.runs.append({"name": name.strip() or f"Run {len(st.session_state.runs)+1}",
-                                      "ts": time.strftime("%Y-%m-%d %H:%M:%S"),
-                                      "bytes": data})
-        st.success(f"Published “{st.session_state.runs[-1]['name']}”")
-        st.stop()
-
-    st.markdown("---")
-    st.subheader("🕘 Session History")
-    if st.session_state.runs:
-        choices = [f"{i+1}. {r['name']} ({r['ts']})" for i,r in enumerate(st.session_state.runs)]
-        sel = st.selectbox("Choose a run", options=["(none)"]+choices, index=0)
-    else:
-        sel = "(none)"
-
-# Source of active workbook
-active_bytes = None
-if upl is not None and not pub:
-    active_bytes = upl.read()
-elif sel != "(none)":
-    idx = int(sel.split(".")[0]) - 1
-    active_bytes = st.session_state.runs[idx]["bytes"]
-
-if active_bytes is None:
-    st.info("Upload a simulation output Excel or pick a published run from the sidebar.")
-    st.stop()
-
-# ————————————————————————————————
-# Load data
-# ————————————————————————————————
-try:
-    D = load_from_bytes(active_bytes)
-except Exception as e:
-    st.error("Could not parse workbook.")
-    st.exception(e)
-    st.stop()
-
-settings     = D["settings"]
-lgs          = D["lgs"]
-fps          = D["fps"]
-vehicles     = D["vehicles"]
-dispatch_cg  = D["dispatch_cg"]
-dispatch_lg  = D["dispatch_lg"]
-stock_levels = D["stock_levels"]
-lg_stock     = D["lg_stock"]
-fps_stock    = D["fps_stock"]
-day_totals_cg= D["day_totals_cg"]
-day_totals_lg= D["day_totals_lg"]
-veh_usage    = D["veh_usage"]
-DAYS         = D["params"]["DAYS"]
-TRUCK_CAP    = D["params"]["TRUCK_CAP"]
-MAX_TRIPS    = D["params"]["MAX_TRIPS"]  # per-vehicle/day
-VEH_TOTAL    = D["params"]["VEH_TOTAL"]
-
-# ✅ TOTAL daily capacity (trips * vehicles * tons)
-DAILY_CAP = VEH_TOTAL * MAX_TRIPS * TRUCK_CAP
-
-# ————————————————————————————————
-# 5. Layout & Filters
-# ————————————————————————————————
-with st.sidebar:
-    st.header("Filters")
-
-    # Determine slider bounds from data (fallback to 1..DAYS)
-    min_day = int(pd.concat([day_totals_cg["Day"], day_totals_lg["Day"]], ignore_index=True).min()) if not day_totals_cg.empty or not day_totals_lg.empty else 1
-    max_day = int(pd.concat([day_totals_cg["Day"], day_totals_lg["Day"]], ignore_index=True).max()) if not day_totals_cg.empty or not day_totals_lg.empty else DAYS
-
-    day_range = st.slider("Dispatch Window (days)",
-                          min_value=min_day, max_value=max_day,
-                          value=(min_day, max_day), format="%d")
-
-    st.subheader("Select LGs")
-
-    # 🔁 Map LG_ID → LG_Name for checkbox labels (keep returning LG_IDs)
-    try:
-        lg_id_to_name = {int(i): str(n) for i, n in zip(pd.to_numeric(lgs["LG_ID"], errors="coerce"), lgs["LG_Name"]) if pd.notna(i)}
-    except Exception:
-        lg_id_to_name = {}
-
-    cols = st.columns(4)
-    selected_lgs = []
-    for i, lg_id in enumerate(lg_stock.columns):
-        # label is name; selection value remains the ID
-        label = lg_id_to_name.get(int(lg_id) if pd.notna(lg_id) else lg_id, str(lg_id))
-        if cols[i % 4].checkbox(label, value=True, key=f"lg_{lg_id}"):
-            selected_lgs.append(lg_id)
-
-    st.markdown("---")
-    st.header("Quick KPIs")
-    cg_sel = day_totals_cg.query("Day>=@day_range[0] & Day<=@day_range[1]")["Quantity_tons"].sum() if not day_totals_cg.empty else 0.0
-    lg_sel = day_totals_lg.query("Day>=@day_range[0] & Day<=@day_range[1]")["Quantity_tons"].sum() if not day_totals_lg.empty else 0.0
-    st.metric("CG→LG Total (t)", f"{cg_sel:,.1f}")
-    st.metric("LG→FPS Total (t)", f"{lg_sel:,.1f}")
-    # show capacity figures that match the utilization math
-    st.metric("Max Trips/Day", VEH_TOTAL * MAX_TRIPS)
-    st.metric("Vehicles Available", VEH_TOTAL)
-    st.metric("Truck Capacity (t)", TRUCK_CAP)
-
-# Create tabs (added a new "CG→LG Report" tab)
-tab1, tab2, tab3, tab4, tab5, tab6, tab7, tab8 = st.tabs([
-    "CG→LG Overview", "LG→FPS Overview",
-    "CG→LG Report", "FPS Report",
-    "FPS At-Risk", "FPS Data",
-    "Downloads", "Metrics"
-])
-
-# ————————————————————————————————
-# 6. CG→LG Overview
-# ————————————————————————————————
-with tab1:
-    st.subheader("CG → LG Dispatch")
-    df1 = day_totals_cg.query("Day>=@day_range[0] & Day<=@day_range[1]") if not day_totals_cg.empty else pd.DataFrame(columns=["Day","Quantity_tons"])
-    fig1 = px.bar(df1, x="Day", y="Quantity_tons", text="Quantity_tons")
-    fig1.update_traces(texttemplate="%{text:.1f}t", textposition="outside")
-    st.plotly_chart(fig1, use_container_width=True)
-
-# ————————————————————————————————
-# 7. LG→FPS Overview
-# ————————————————————————————————
-with tab2:
-    st.subheader("LG → FPS Dispatch")
-    df2 = day_totals_lg.query("Day>=@day_range[0] & Day<=@day_range[1]") if not day_totals_lg.empty else pd.DataFrame(columns=["Day","Quantity_tons"])
-    fig2 = px.bar(df2, x="Day", y="Quantity_tons", text="Quantity_tons")
-    fig2.update_traces(texttemplate="%{text:.1f}t", textposition="outside")
-    st.plotly_chart(fig2, use_container_width=True)
-
-# ————————————————————————————————
-<<<<<<< HEAD
-# 8. CG→LG Report (NEW)
-=======
-# 8. FPS Report  ———— FIX 2 here ————
->>>>>>> e4dec8bd
-# ————————————————————————————————
-with tab3:
-    st.subheader("CG → LG Dispatch Details")
-    cg_df = dispatch_cg.query("Day>=@day_range[0] & Day<=@day_range[1]") if not dispatch_cg.empty else pd.DataFrame(columns=dispatch_cg.columns)
-
-    # Aggregate by LG & Day; include trip count and LG Name
-    if not cg_df.empty:
-        cg_report = (
-            cg_df.groupby(["LG_ID", "Day"], as_index=False)
-                 .agg(Total_Dispatched_tons=("Quantity_tons", "sum"),
-                      Trips_Count=("Vehicle_ID", "count"))
-                 .merge(lgs[["LG_ID", "LG_Name"]], on="LG_ID", how="left")
-                 .sort_values(["Day", "LG_Name", "LG_ID"])
-        )
-    else:
-        cg_report = pd.DataFrame(columns=["LG_ID","Day","Total_Dispatched_tons","Trips_Count","LG_Name"])
-
-    st.dataframe(cg_report, use_container_width=True)
-
-    st.download_button(
-        "Download CG→LG Report (Excel)",
-        to_excel(cg_report),
-        f"CG_to_LG_Report_{day_range[0]}_to_{day_range[1]}.xlsx",
-        mime="application/vnd.openxmlformats-officedocument.spreadsheetml.sheet"
-    )
-
-# ————————————————————————————————
-# 9. FPS Report
-# ————————————————————————————————
-with tab4:
-    st.subheader("FPS-wise Dispatch Details")
-    fps_df = dispatch_lg.query("Day>=@day_range[0] & Day<=@day_range[1]") if not dispatch_lg.empty else pd.DataFrame(columns=dispatch_lg.columns)
-
-    if fps_df.empty:
-        report = pd.DataFrame(columns=["FPS_ID", "FPS_Name", "Total_Dispatched_tons", "Trips_Count", "Vehicle_IDs"])
-    else:
-        # Total tons per FPS
-        report = (
-            fps_df.groupby("FPS_ID", as_index=False)["Quantity_tons"]
-                  .sum()
-                  .rename(columns={"Quantity_tons": "Total_Dispatched_tons"})
-        )
-
-        # Trips per FPS = number of rows (robust even if Vehicle_ID has NA)
-        trips = fps_df.groupby("FPS_ID").size().reset_index(name="Trips_Count")
-
-        # Vehicle IDs per FPS = unique string IDs, drop NA, sorted
-        veh_ids = (
-            fps_df.dropna(subset=["Vehicle_ID"])
-                  .assign(Vehicle_ID=fps_df["Vehicle_ID"].astype(str).str.strip())
-                  .groupby("FPS_ID")["Vehicle_ID"]
-                  .apply(lambda s: ", ".join(sorted(pd.unique(s))))
-                  .reset_index(name="Vehicle_IDs")
-        )
-
-        # Merge parts + FPS name
-        report = (report
-                  .merge(trips, on="FPS_ID", how="left")
-                  .merge(veh_ids, on="FPS_ID", how="left"))
-
-        if "FPS_Name" in fps.columns:
-            report = report.merge(fps[["FPS_ID", "FPS_Name"]], on="FPS_ID", how="left")
-        else:
-            report["FPS_Name"] = ""
-
-        report["Trips_Count"] = report["Trips_Count"].fillna(0).astype(int)
-        report["Vehicle_IDs"] = report["Vehicle_IDs"].fillna("")
-        report = report[["FPS_ID", "FPS_Name", "Total_Dispatched_tons", "Trips_Count", "Vehicle_IDs"]]
-        report = report.sort_values("Total_Dispatched_tons", ascending=False)
-
-    st.dataframe(report, use_container_width=True)
-
-# ————————————————————————————————
-# 10. FPS At-Risk
-# ————————————————————————————————
-with tab5:
-    st.subheader("FPS At-Risk List")
-    if not fps_stock.empty:
-        arf = fps_stock.query("Day>=@day_range[0] & Day<=@day_range[1] & At_Risk")[["Day","FPS_ID","Stock_Level_tons","Reorder_Threshold_tons"]]
-    else:
-        arf = pd.DataFrame(columns=["Day","FPS_ID","Stock_Level_tons","Reorder_Threshold_tons"])
-    st.dataframe(arf, use_container_width=True)
-    st.download_button("Download At-Risk (Excel)", to_excel(arf), "fps_at_risk.xlsx",
-                       mime="application/vnd.openxmlformats-officedocument.spreadsheetml.sheet")
-
-# ————————————————————————————————
-# 11. FPS Data
-# ————————————————————————————————
-with tab6:
-    st.subheader("FPS Stock & Upcoming Receipts")
-    end_day = min(day_range[1], int(stock_levels["Day"].max() if not stock_levels.empty else day_range[1]))
-    fps_data = []
-    for fps_id in (fps["FPS_ID"] if "FPS_ID" in fps.columns else []):
-        s = fps_stock[(fps_stock["FPS_ID"]==fps_id) & (fps_stock["Day"]==end_day)]["Stock_Level_tons"]
-        stock_now = float(s.iloc[0]) if not s.empty else 0.0
-        future = dispatch_lg[(dispatch_lg["FPS_ID"]==fps_id) & (dispatch_lg["Day"]> end_day)]["Day"]
-        next_day = int(future.min()) if not future.empty else None
-        days_to = (next_day - end_day) if next_day else None
-        fps_data.append({
-            "FPS_ID": fps_id,
-            "FPS_Name": fps.set_index("FPS_ID").loc[fps_id,"FPS_Name"] if "FPS_Name" in fps.columns else None,
-            "Current_Stock_tons": stock_now,
-            "Next_Receipt_Day": next_day,
-            "Days_To_Receipt": days_to
-        })
-    fps_data_df = pd.DataFrame(fps_data)
-    st.dataframe(fps_data_df, use_container_width=True)
-    st.download_button("Download FPS Data (Excel)", to_excel(fps_data_df), "fps_data.xlsx",
-                       mime="application/vnd.openxmlformats-officedocument.spreadsheetml.sheet")
-
-# ————————————————————————————————
-# 12. Downloads
-# ————————————————————————————————
-with tab7:
-    st.subheader("Download FPS Report")
-    st.download_button("Excel", to_excel(report), f"FPS_Report_{day_range[0]}_to_{day_range[1]}.xlsx",
-                       mime="application/vnd.openxmlformats-officedocument.spreadsheetml.sheet")
-
-    # ✅ Only build the PDF if there are rows to avoid IndexError from empty table
-    if isinstance(report, pd.DataFrame) and not report.empty:
-        pdf_buf = BytesIO()
-        with PdfPages(pdf_buf) as pdf:
-            fig, ax = plt.subplots(figsize=(8, max(1, len(report)*0.3) + 1))
-            ax.axis('off')
-            tbl = ax.table(cellText=report.values, colLabels=report.columns, loc='center')
-            tbl.auto_set_font_size(False)
-            tbl.set_fontsize(10)
-            pdf.savefig(fig, bbox_inches='tight')
-        st.download_button("PDF", pdf_buf.getvalue(),
-                           f"FPS_Report_{day_range[0]}_to_{day_range[1]}.pdf",
-                           mime="application/pdf")
-    else:
-        st.info("No rows in the selected window to export as PDF.")
-
-# ————————————————————————————————
-# 13. Metrics
-# ————————————————————————————————
-with tab8:
-    st.subheader("Key Performance Indicators")
-    end_day = min(day_range[1], int(stock_levels["Day"].max() if not stock_levels.empty else day_range[1]))
-
-    sel_days = day_range[1] - max(day_range[0],1) + 1
-    cg_sel   = day_totals_cg.query("Day>=@day_range[0] & Day<=@day_range[1]")["Quantity_tons"].sum() if not day_totals_cg.empty else 0.0
-    lg_sel   = day_totals_lg.query("Day>=@day_range[0] & Day<=@day_range[1]")["Quantity_tons"].sum() if not day_totals_lg.empty else 0.0
-    avg_daily_cg = cg_sel/sel_days if sel_days>0 else 0
-    avg_daily_lg = lg_sel/sel_days if sel_days>0 else 0
-
-    # average trips/day over window (already trips, not unique vehicles)
-    avg_trips = 0.0
-    if not D["veh_usage"].empty:
-        window = D["veh_usage"].query("Day>=@day_range[0] & Day<=@day_range[1]")["Trips_Used"]
-        avg_trips = float(window.mean()) if not window.empty else 0.0
-
-    # utilization = avg trips/day ÷ (vehicles * trips/vehicle/day)
-    max_trips_per_day = VEH_TOTAL * MAX_TRIPS if VEH_TOTAL and MAX_TRIPS else 0
-    pct_fleet = (avg_trips / max_trips_per_day * 100.0) if max_trips_per_day else 0.0
-
-    if not lg_stock.empty and end_day in lg_stock.index and selected_lgs:
-        lg_onhand = lg_stock.loc[end_day, [c for c in lg_stock.columns if c in selected_lgs]].sum()
-    else:
-        lg_onhand = 0.0
-
-    fps_onhand   = fps_stock.query("Day==@end_day")["Stock_Level_tons"].sum() if not fps_stock.empty else 0.0
-    if "Storage_Capacity_tons" in lgs.columns:
-        lg_caps = lgs[lgs["LG_ID"].isin(selected_lgs)]["Storage_Capacity_tons"].sum()
-    else:
-        lg_caps = 0.0
-    pct_lg_filled= (lg_onhand/lg_caps)*100 if lg_caps else 0.0
-    fps_zero     = fps_stock.query("Day==@end_day & Stock_Level_tons==0")["FPS_ID"].nunique() if not fps_stock.empty else 0
-    fps_risk     = fps_stock.query("Day==@end_day & At_Risk")["FPS_ID"].nunique() if not fps_stock.empty else 0
-    dispatched_cum = day_totals_lg.query("Day<=@end_day")["Quantity_tons"].sum() if not day_totals_lg.empty else 0.0
-    total_plan   = day_totals_lg["Quantity_tons"].sum() if not day_totals_lg.empty else 0.0
-    pct_plan     = (dispatched_cum/total_plan)*100 if total_plan else 0.0
-    remaining_t  = total_plan - dispatched_cum
-    days_rem     = math.ceil(remaining_t/DAILY_CAP) if DAILY_CAP else None
-
-    metrics = [
-        ("Total CG→LG (t)",       f"{cg_sel:,.1f}"),
-        ("Total LG→FPS (t)",      f"{lg_sel:,.1f}"),
-        ("Avg Daily CG→LG (t/d)", f"{avg_daily_cg:,.1f}"),
-        ("Avg Daily LG→FPS (t/d)",f"{avg_daily_lg:,.1f}"),
-        ("Avg Trips/Day",         f"{avg_trips:.1f}"),
-        ("% Fleet Utilization",   f"{pct_fleet:.1f}%"),
-        ("LG Stock on Hand (t)",  f"{lg_onhand:,.1f}"),
-        ("FPS Stock on Hand (t)", f"{fps_onhand:,.1f}"),
-        ("% LG Cap Filled",       f"{pct_lg_filled:.1f}%"),
-        ("FPS Stock-Outs",        f"{fps_zero}"),
-        ("FPS At-Risk Count",     f"{fps_risk}"),
-        ("% Plan Completed",      f"{pct_plan:.1f}%"),
-        ("Days Remaining",        f"{days_rem if days_rem is not None else '—'}")
-    ]
-    cols = st.columns(3)
-    for i, (label, val) in enumerate(metrics):
-        cols[i%3].metric(label, val)
+import time
+import streamlit as st
+import pandas as pd
+import plotly.express as px
+from io import BytesIO
+import math
+import matplotlib.pyplot as plt
+from matplotlib.backends.backend_pdf import PdfPages
+
+# ————————————————————————————————
+# 1. Page Config
+# ————————————————————————————————
+st.set_page_config(page_title="Grain Distribution Dashboard", layout="wide")
+st.title("🚛 Grain Distribution Dashboard")
+
+# ————————————————————————————————
+# Helpers
+# ————————————————————————————————
+def to_excel(df: pd.DataFrame) -> bytes:
+    buf = BytesIO()
+    (df if df is not None else pd.DataFrame()).to_excel(buf, index=False)
+    buf.seek(0)
+    return buf.getvalue()
+
+def pack_excel(sheets: dict[str, pd.DataFrame]) -> bytes:
+    buf = BytesIO()
+    with pd.ExcelWriter(buf, engine="xlsxwriter") as w:
+        for name, df in sheets.items():
+            (df if df is not None else pd.DataFrame()).to_excel(w, sheet_name=name, index=False)
+    buf.seek(0)
+    return buf.getvalue()
+
+def _get_setting(settings: pd.DataFrame, name: str, default=None, cast=float):
+    try:
+        v = settings.loc[settings["Parameter"] == name, "Value"].iloc[0]
+        return cast(v)
+    except Exception:
+        return cast(default) if default is not None else None
+
+# Try both sheet name variants your projects have used
+SHEET_ALIASES = {
+    "Settings": ["Settings"],
+    "LGs": ["LGs"],
+    "FPS": ["FPS"],
+    "Vehicles": ["Vehicles"],
+    "CG_to_LG": ["CG_to_LG", "CG_to_LG_Dispatch"],
+    "LG_to_FPS": ["LG_to_FPS", "LG_to_FPS_Dispatch"],
+    "Stock_Levels": ["Stock_Levels"],
+}
+
+REQUIRED_COLS = {
+    "Settings": {"Parameter", "Value"},
+    "LGs": {"LG_ID", "LG_Name"},
+    "FPS": {"FPS_ID", "Monthly_Demand_tons", "Max_Capacity_tons"},
+    "Vehicles": {"Vehicle_ID"},
+    "CG_to_LG": {"Day", "Vehicle_ID", "LG_ID", "Quantity_tons"},
+    "LG_to_FPS": {"Day", "Vehicle_ID", "LG_ID", "FPS_ID", "Quantity_tons"},
+    "Stock_Levels": {"Day", "Entity_Type", "Entity_ID", "Stock_Level_tons"},
+}
+
+def _need_cols(df: pd.DataFrame, needed: set, label: str):
+    miss = needed - set(df.columns)
+    if miss:
+        raise ValueError(f"Sheet '{label}' missing columns: {sorted(miss)}")
+
+@st.cache_data(show_spinner=False)
+def load_from_bytes(xls_bytes: bytes):
+    bio = BytesIO(xls_bytes)
+    xfile = pd.ExcelFile(bio)
+    names = set(xfile.sheet_names)
+
+    def read_one(tag: str) -> pd.DataFrame:
+        for nm in SHEET_ALIASES[tag]:
+            if nm in names:
+                df = pd.read_excel(xfile, sheet_name=nm)
+                # normalize old column variants
+                if tag == "CG_to_LG" and "Dispatch_Day" in df.columns and "Day" not in df.columns:
+                    df = df.rename(columns={"Dispatch_Day": "Day"})
+                if tag == "LG_to_FPS" and "Dispatch_Day" in df.columns and "Day" not in df.columns:
+                    df = df.rename(columns={"Dispatch_Day": "Day"})
+                return df
+        raise ValueError(f"Workbook is missing sheet for '{tag}'. Tried: {SHEET_ALIASES[tag]}")
+
+    settings     = read_one("Settings")
+    lgs          = read_one("LGs")
+    fps          = read_one("FPS")
+    vehicles     = read_one("Vehicles")
+    dispatch_cg  = read_one("CG_to_LG")
+    dispatch_lg  = read_one("LG_to_FPS")
+    stock_levels = read_one("Stock_Levels")
+
+    # explicit mapping (avoid locals[] pitfalls)
+    dfs = {
+        "Settings": settings,
+        "LGs": lgs,
+        "FPS": fps,
+        "Vehicles": vehicles,
+        "CG_to_LG": dispatch_cg,
+        "LG_to_FPS": dispatch_lg,
+        "Stock_Levels": stock_levels,
+    }
+
+    # validate minimal columns
+    for tag, need in REQUIRED_COLS.items():
+        _need_cols(dfs[tag], need, tag)
+
+    # ———— FIX 1: keep Vehicle_ID as string; numeric-coerce only numeric fields ————
+    for c in ("Day", "LG_ID", "Quantity_tons"):
+        if c in dispatch_cg.columns:
+            dispatch_cg[c] = pd.to_numeric(dispatch_cg[c], errors="coerce")
+    if "Vehicle_ID" in dispatch_cg.columns:
+        dispatch_cg["Vehicle_ID"] = dispatch_cg["Vehicle_ID"].astype(str).str.strip()
+
+    for c in ("Day", "LG_ID", "FPS_ID", "Quantity_tons"):
+        if c in dispatch_lg.columns:
+            dispatch_lg[c] = pd.to_numeric(dispatch_lg[c], errors="coerce")
+    if "Vehicle_ID" in dispatch_lg.columns:
+        dispatch_lg["Vehicle_ID"] = dispatch_lg["Vehicle_ID"].astype(str).str.strip()
+
+    for c in ("Day", "Entity_ID", "Stock_Level_tons"):
+        if c in stock_levels.columns:
+            stock_levels[c] = pd.to_numeric(stock_levels[c], errors="coerce")
+    # ———— END FIX 1 ————
+
+    # settings params
+    DAYS       = _get_setting(settings, "Distribution_Days", 30, int)
+    TRUCK_CAP  = _get_setting(settings, "Vehicle_Capacity_tons", 11.5, float)
+    VEH_TOTAL  = _get_setting(settings, "Vehicles_Total", 30, int)
+    MAX_TRIPS  = _get_setting(settings, "Max_Trips_Per_Vehicle_Per_Day", 3, int)
+    DEFAULT_LT = _get_setting(settings, "Default_Lead_Time_days", 3, float)
+
+    # FPS thresholds (compute if missing)
+    fps = fps.copy()
+    if "Lead_Time_days" not in fps.columns:
+        fps["Lead_Time_days"] = DEFAULT_LT
+    else:
+        fps["Lead_Time_days"] = fps["Lead_Time_days"].fillna(DEFAULT_LT)
+    fps["Daily_Demand_tons"] = pd.to_numeric(fps["Monthly_Demand_tons"], errors="coerce")/30.0
+    if "Reorder_Threshold_tons" not in fps.columns:
+        fps["Reorder_Threshold_tons"] = fps["Daily_Demand_tons"] * fps["Lead_Time_days"]
+
+    # aggregates (align with your original code)
+    day_totals_cg = (dispatch_cg.groupby("Day", as_index=False)["Quantity_tons"].sum()
+                     if not dispatch_cg.empty else pd.DataFrame(columns=["Day","Quantity_tons"]))
+    day_totals_lg = (dispatch_lg.groupby("Day", as_index=False)["Quantity_tons"].sum()
+                     if not dispatch_lg.empty else pd.DataFrame(columns=["Day","Quantity_tons"]))
+
+    # ✅ trips/day = number of rows (each row is one trip)
+    veh_usage = (
+        dispatch_lg.groupby("Day").size().reset_index(name="Trips_Used")
+        if not dispatch_lg.empty else pd.DataFrame(columns=["Day","Trips_Used"])
+    )
+    veh_usage["Max_Trips"] = VEH_TOTAL * MAX_TRIPS  # vehicles * trips/vehicle/day
+
+    # LG stock pivot
+    lg_stock = (stock_levels[stock_levels["Entity_Type"]=="LG"]
+                .pivot(index="Day", columns="Entity_ID", values="Stock_Level_tons")
+                .sort_index().ffill())
+
+    # FPS stock w/ thresholds & risk
+    fps_stock = (stock_levels[stock_levels["Entity_Type"]=="FPS"]
+                 .merge(fps[["FPS_ID","Reorder_Threshold_tons"]],
+                        left_on="Entity_ID", right_on="FPS_ID", how="left"))
+    fps_stock["At_Risk"] = fps_stock["Stock_Level_tons"] <= fps_stock["Reorder_Threshold_tons"]
+
+    return {
+        "settings": settings, "lgs": lgs, "fps": fps, "vehicles": vehicles,
+        "dispatch_cg": dispatch_cg, "dispatch_lg": dispatch_lg,
+        "stock_levels": stock_levels, "lg_stock": lg_stock, "fps_stock": fps_stock,
+        "day_totals_cg": day_totals_cg, "day_totals_lg": day_totals_lg,
+        "veh_usage": veh_usage,
+        "params": dict(DAYS=DAYS, TRUCK_CAP=TRUCK_CAP, VEH_TOTAL=VEH_TOTAL, MAX_TRIPS=MAX_TRIPS)
+    }
+
+
+# ————————————————————————————————
+# Sidebar: upload & publish to session history
+# ————————————————————————————————
+with st.sidebar:
+    st.header("📤 Load Simulation Output")
+    upl = st.file_uploader("Upload Excel (simulation output)", type="xlsx")
+
+    if "runs" not in st.session_state:
+        st.session_state.runs = []  # [{name, ts, bytes}]
+
+    name = st.text_input("Run name", value="My Run")
+    pub = st.button("📌 Publish to history", disabled=(upl is None), use_container_width=True)
+    if pub and upl is not None:
+        data = upl.read()
+        st.session_state.runs.append({"name": name.strip() or f"Run {len(st.session_state.runs)+1}",
+                                      "ts": time.strftime("%Y-%m-%d %H:%M:%S"),
+                                      "bytes": data})
+        st.success(f"Published “{st.session_state.runs[-1]['name']}”")
+        st.stop()
+
+    st.markdown("---")
+    st.subheader("🕘 Session History")
+    if st.session_state.runs:
+        choices = [f"{i+1}. {r['name']} ({r['ts']})" for i,r in enumerate(st.session_state.runs)]
+        sel = st.selectbox("Choose a run", options=["(none)"]+choices, index=0)
+    else:
+        sel = "(none)"
+
+# Source of active workbook
+active_bytes = None
+if upl is not None and not pub:
+    active_bytes = upl.read()
+elif sel != "(none)":
+    idx = int(sel.split(".")[0]) - 1
+    active_bytes = st.session_state.runs[idx]["bytes"]
+
+if active_bytes is None:
+    st.info("Upload a simulation output Excel or pick a published run from the sidebar.")
+    st.stop()
+
+# ————————————————————————————————
+# Load data
+# ————————————————————————————————
+try:
+    D = load_from_bytes(active_bytes)
+except Exception as e:
+    st.error("Could not parse workbook.")
+    st.exception(e)
+    st.stop()
+
+settings     = D["settings"]
+lgs          = D["lgs"]
+fps          = D["fps"]
+vehicles     = D["vehicles"]
+dispatch_cg  = D["dispatch_cg"]
+dispatch_lg  = D["dispatch_lg"]
+stock_levels = D["stock_levels"]
+lg_stock     = D["lg_stock"]
+fps_stock    = D["fps_stock"]
+day_totals_cg= D["day_totals_cg"]
+day_totals_lg= D["day_totals_lg"]
+veh_usage    = D["veh_usage"]
+DAYS         = D["params"]["DAYS"]
+TRUCK_CAP    = D["params"]["TRUCK_CAP"]
+MAX_TRIPS    = D["params"]["MAX_TRIPS"]  # per-vehicle/day
+VEH_TOTAL    = D["params"]["VEH_TOTAL"]
+
+# ✅ TOTAL daily capacity (trips * vehicles * tons)
+DAILY_CAP = VEH_TOTAL * MAX_TRIPS * TRUCK_CAP
+
+# ————————————————————————————————
+# 5. Layout & Filters
+# ————————————————————————————————
+with st.sidebar:
+    st.header("Filters")
+
+    # Determine slider bounds from data (fallback to 1..DAYS)
+    min_day = int(pd.concat([day_totals_cg["Day"], day_totals_lg["Day"]], ignore_index=True).min()) if not day_totals_cg.empty or not day_totals_lg.empty else 1
+    max_day = int(pd.concat([day_totals_cg["Day"], day_totals_lg["Day"]], ignore_index=True).max()) if not day_totals_cg.empty or not day_totals_lg.empty else DAYS
+
+    day_range = st.slider("Dispatch Window (days)",
+                          min_value=min_day, max_value=max_day,
+                          value=(min_day, max_day), format="%d")
+
+    st.subheader("Select LGs")
+
+    # 🔁 Map LG_ID → LG_Name for checkbox labels (keep returning LG_IDs)
+    try:
+        lg_id_to_name = {int(i): str(n) for i, n in zip(pd.to_numeric(lgs["LG_ID"], errors="coerce"), lgs["LG_Name"]) if pd.notna(i)}
+    except Exception:
+        lg_id_to_name = {}
+
+    cols = st.columns(4)
+    selected_lgs = []
+    for i, lg_id in enumerate(lg_stock.columns):
+        # label is name; selection value remains the ID
+        label = lg_id_to_name.get(int(lg_id) if pd.notna(lg_id) else lg_id, str(lg_id))
+        if cols[i % 4].checkbox(label, value=True, key=f"lg_{lg_id}"):
+            selected_lgs.append(lg_id)
+
+    st.markdown("---")
+    st.header("Quick KPIs")
+    cg_sel = day_totals_cg.query("Day>=@day_range[0] & Day<=@day_range[1]")["Quantity_tons"].sum() if not day_totals_cg.empty else 0.0
+    lg_sel = day_totals_lg.query("Day>=@day_range[0] & Day<=@day_range[1]")["Quantity_tons"].sum() if not day_totals_lg.empty else 0.0
+    st.metric("CG→LG Total (t)", f"{cg_sel:,.1f}")
+    st.metric("LG→FPS Total (t)", f"{lg_sel:,.1f}")
+    # show capacity figures that match the utilization math
+    st.metric("Max Trips/Day", VEH_TOTAL * MAX_TRIPS)
+    st.metric("Vehicles Available", VEH_TOTAL)
+    st.metric("Truck Capacity (t)", TRUCK_CAP)
+
+# Create tabs (added a new "CG→LG Report" tab)
+tab1, tab2, tab3, tab4, tab5, tab6, tab7, tab8 = st.tabs([
+    "CG→LG Overview", "LG→FPS Overview",
+    "CG→LG Report", "FPS Report",
+    "FPS At-Risk", "FPS Data",
+    "Downloads", "Metrics"
+])
+
+# ————————————————————————————————
+# 6. CG→LG Overview
+# ————————————————————————————————
+with tab1:
+    st.subheader("CG → LG Dispatch")
+    df1 = day_totals_cg.query("Day>=@day_range[0] & Day<=@day_range[1]") if not day_totals_cg.empty else pd.DataFrame(columns=["Day","Quantity_tons"])
+    fig1 = px.bar(df1, x="Day", y="Quantity_tons", text="Quantity_tons")
+    fig1.update_traces(texttemplate="%{text:.1f}t", textposition="outside")
+    st.plotly_chart(fig1, use_container_width=True)
+
+# ————————————————————————————————
+# 7. LG→FPS Overview
+# ————————————————————————————————
+with tab2:
+    st.subheader("LG → FPS Dispatch")
+    df2 = day_totals_lg.query("Day>=@day_range[0] & Day<=@day_range[1]") if not day_totals_lg.empty else pd.DataFrame(columns=["Day","Quantity_tons"])
+    fig2 = px.bar(df2, x="Day", y="Quantity_tons", text="Quantity_tons")
+    fig2.update_traces(texttemplate="%{text:.1f}t", textposition="outside")
+    st.plotly_chart(fig2, use_container_width=True)
+
+# ————————————————————————————————
+# 8. CG→LG Report (NEW)
+
+# ————————————————————————————————
+with tab3:
+    st.subheader("CG → LG Dispatch Details")
+    cg_df = dispatch_cg.query("Day>=@day_range[0] & Day<=@day_range[1]") if not dispatch_cg.empty else pd.DataFrame(columns=dispatch_cg.columns)
+
+    # Aggregate by LG & Day; include trip count and LG Name
+    if not cg_df.empty:
+        cg_report = (
+            cg_df.groupby(["LG_ID", "Day"], as_index=False)
+                 .agg(Total_Dispatched_tons=("Quantity_tons", "sum"),
+                      Trips_Count=("Vehicle_ID", "count"))
+                 .merge(lgs[["LG_ID", "LG_Name"]], on="LG_ID", how="left")
+                 .sort_values(["Day", "LG_Name", "LG_ID"])
+        )
+    else:
+        cg_report = pd.DataFrame(columns=["LG_ID","Day","Total_Dispatched_tons","Trips_Count","LG_Name"])
+
+    st.dataframe(cg_report, use_container_width=True)
+
+    st.download_button(
+        "Download CG→LG Report (Excel)",
+        to_excel(cg_report),
+        f"CG_to_LG_Report_{day_range[0]}_to_{day_range[1]}.xlsx",
+        mime="application/vnd.openxmlformats-officedocument.spreadsheetml.sheet"
+    )
+
+# ————————————————————————————————
+# 9. FPS Report
+# ————————————————————————————————
+with tab4:
+    st.subheader("FPS-wise Dispatch Details")
+    fps_df = dispatch_lg.query("Day>=@day_range[0] & Day<=@day_range[1]") if not dispatch_lg.empty else pd.DataFrame(columns=dispatch_lg.columns)
+
+    if fps_df.empty:
+        report = pd.DataFrame(columns=["FPS_ID", "FPS_Name", "Total_Dispatched_tons", "Trips_Count", "Vehicle_IDs"])
+    else:
+        # Total tons per FPS
+        report = (
+            fps_df.groupby("FPS_ID", as_index=False)["Quantity_tons"]
+                  .sum()
+                  .rename(columns={"Quantity_tons": "Total_Dispatched_tons"})
+        )
+
+        # Trips per FPS = number of rows (robust even if Vehicle_ID has NA)
+        trips = fps_df.groupby("FPS_ID").size().reset_index(name="Trips_Count")
+
+        # Vehicle IDs per FPS = unique string IDs, drop NA, sorted
+        veh_ids = (
+            fps_df.dropna(subset=["Vehicle_ID"])
+                  .assign(Vehicle_ID=fps_df["Vehicle_ID"].astype(str).str.strip())
+                  .groupby("FPS_ID")["Vehicle_ID"]
+                  .apply(lambda s: ", ".join(sorted(pd.unique(s))))
+                  .reset_index(name="Vehicle_IDs")
+        )
+
+        # Merge parts + FPS name
+        report = (report
+                  .merge(trips, on="FPS_ID", how="left")
+                  .merge(veh_ids, on="FPS_ID", how="left"))
+
+        if "FPS_Name" in fps.columns:
+            report = report.merge(fps[["FPS_ID", "FPS_Name"]], on="FPS_ID", how="left")
+        else:
+            report["FPS_Name"] = ""
+
+        report["Trips_Count"] = report["Trips_Count"].fillna(0).astype(int)
+        report["Vehicle_IDs"] = report["Vehicle_IDs"].fillna("")
+        report = report[["FPS_ID", "FPS_Name", "Total_Dispatched_tons", "Trips_Count", "Vehicle_IDs"]]
+        report = report.sort_values("Total_Dispatched_tons", ascending=False)
+
+    st.dataframe(report, use_container_width=True)
+
+# ————————————————————————————————
+# 10. FPS At-Risk
+# ————————————————————————————————
+with tab5:
+    st.subheader("FPS At-Risk List")
+    if not fps_stock.empty:
+        arf = fps_stock.query("Day>=@day_range[0] & Day<=@day_range[1] & At_Risk")[["Day","FPS_ID","Stock_Level_tons","Reorder_Threshold_tons"]]
+    else:
+        arf = pd.DataFrame(columns=["Day","FPS_ID","Stock_Level_tons","Reorder_Threshold_tons"])
+    st.dataframe(arf, use_container_width=True)
+    st.download_button("Download At-Risk (Excel)", to_excel(arf), "fps_at_risk.xlsx",
+                       mime="application/vnd.openxmlformats-officedocument.spreadsheetml.sheet")
+
+# ————————————————————————————————
+# 11. FPS Data
+# ————————————————————————————————
+with tab6:
+    st.subheader("FPS Stock & Upcoming Receipts")
+    end_day = min(day_range[1], int(stock_levels["Day"].max() if not stock_levels.empty else day_range[1]))
+    fps_data = []
+    for fps_id in (fps["FPS_ID"] if "FPS_ID" in fps.columns else []):
+        s = fps_stock[(fps_stock["FPS_ID"]==fps_id) & (fps_stock["Day"]==end_day)]["Stock_Level_tons"]
+        stock_now = float(s.iloc[0]) if not s.empty else 0.0
+        future = dispatch_lg[(dispatch_lg["FPS_ID"]==fps_id) & (dispatch_lg["Day"]> end_day)]["Day"]
+        next_day = int(future.min()) if not future.empty else None
+        days_to = (next_day - end_day) if next_day else None
+        fps_data.append({
+            "FPS_ID": fps_id,
+            "FPS_Name": fps.set_index("FPS_ID").loc[fps_id,"FPS_Name"] if "FPS_Name" in fps.columns else None,
+            "Current_Stock_tons": stock_now,
+            "Next_Receipt_Day": next_day,
+            "Days_To_Receipt": days_to
+        })
+    fps_data_df = pd.DataFrame(fps_data)
+    st.dataframe(fps_data_df, use_container_width=True)
+    st.download_button("Download FPS Data (Excel)", to_excel(fps_data_df), "fps_data.xlsx",
+                       mime="application/vnd.openxmlformats-officedocument.spreadsheetml.sheet")
+
+# ————————————————————————————————
+# 12. Downloads
+# ————————————————————————————————
+with tab7:
+    st.subheader("Download FPS Report")
+    st.download_button("Excel", to_excel(report), f"FPS_Report_{day_range[0]}_to_{day_range[1]}.xlsx",
+                       mime="application/vnd.openxmlformats-officedocument.spreadsheetml.sheet")
+
+    # ✅ Only build the PDF if there are rows to avoid IndexError from empty table
+    if isinstance(report, pd.DataFrame) and not report.empty:
+        pdf_buf = BytesIO()
+        with PdfPages(pdf_buf) as pdf:
+            fig, ax = plt.subplots(figsize=(8, max(1, len(report)*0.3) + 1))
+            ax.axis('off')
+            tbl = ax.table(cellText=report.values, colLabels=report.columns, loc='center')
+            tbl.auto_set_font_size(False)
+            tbl.set_fontsize(10)
+            pdf.savefig(fig, bbox_inches='tight')
+        st.download_button("PDF", pdf_buf.getvalue(),
+                           f"FPS_Report_{day_range[0]}_to_{day_range[1]}.pdf",
+                           mime="application/pdf")
+    else:
+        st.info("No rows in the selected window to export as PDF.")
+
+# ————————————————————————————————
+# 13. Metrics
+# ————————————————————————————————
+with tab8:
+    st.subheader("Key Performance Indicators")
+    end_day = min(day_range[1], int(stock_levels["Day"].max() if not stock_levels.empty else day_range[1]))
+
+    sel_days = day_range[1] - max(day_range[0],1) + 1
+    cg_sel   = day_totals_cg.query("Day>=@day_range[0] & Day<=@day_range[1]")["Quantity_tons"].sum() if not day_totals_cg.empty else 0.0
+    lg_sel   = day_totals_lg.query("Day>=@day_range[0] & Day<=@day_range[1]")["Quantity_tons"].sum() if not day_totals_lg.empty else 0.0
+    avg_daily_cg = cg_sel/sel_days if sel_days>0 else 0
+    avg_daily_lg = lg_sel/sel_days if sel_days>0 else 0
+
+    # average trips/day over window (already trips, not unique vehicles)
+    avg_trips = 0.0
+    if not D["veh_usage"].empty:
+        window = D["veh_usage"].query("Day>=@day_range[0] & Day<=@day_range[1]")["Trips_Used"]
+        avg_trips = float(window.mean()) if not window.empty else 0.0
+
+    # utilization = avg trips/day ÷ (vehicles * trips/vehicle/day)
+    max_trips_per_day = VEH_TOTAL * MAX_TRIPS if VEH_TOTAL and MAX_TRIPS else 0
+    pct_fleet = (avg_trips / max_trips_per_day * 100.0) if max_trips_per_day else 0.0
+
+    if not lg_stock.empty and end_day in lg_stock.index and selected_lgs:
+        lg_onhand = lg_stock.loc[end_day, [c for c in lg_stock.columns if c in selected_lgs]].sum()
+    else:
+        lg_onhand = 0.0
+
+    fps_onhand   = fps_stock.query("Day==@end_day")["Stock_Level_tons"].sum() if not fps_stock.empty else 0.0
+    if "Storage_Capacity_tons" in lgs.columns:
+        lg_caps = lgs[lgs["LG_ID"].isin(selected_lgs)]["Storage_Capacity_tons"].sum()
+    else:
+        lg_caps = 0.0
+    pct_lg_filled= (lg_onhand/lg_caps)*100 if lg_caps else 0.0
+    fps_zero     = fps_stock.query("Day==@end_day & Stock_Level_tons==0")["FPS_ID"].nunique() if not fps_stock.empty else 0
+    fps_risk     = fps_stock.query("Day==@end_day & At_Risk")["FPS_ID"].nunique() if not fps_stock.empty else 0
+    dispatched_cum = day_totals_lg.query("Day<=@end_day")["Quantity_tons"].sum() if not day_totals_lg.empty else 0.0
+    total_plan   = day_totals_lg["Quantity_tons"].sum() if not day_totals_lg.empty else 0.0
+    pct_plan     = (dispatched_cum/total_plan)*100 if total_plan else 0.0
+    remaining_t  = total_plan - dispatched_cum
+    days_rem     = math.ceil(remaining_t/DAILY_CAP) if DAILY_CAP else None
+
+    metrics = [
+        ("Total CG→LG (t)",       f"{cg_sel:,.1f}"),
+        ("Total LG→FPS (t)",      f"{lg_sel:,.1f}"),
+        ("Avg Daily CG→LG (t/d)", f"{avg_daily_cg:,.1f}"),
+        ("Avg Daily LG→FPS (t/d)",f"{avg_daily_lg:,.1f}"),
+        ("Avg Trips/Day",         f"{avg_trips:.1f}"),
+        ("% Fleet Utilization",   f"{pct_fleet:.1f}%"),
+        ("LG Stock on Hand (t)",  f"{lg_onhand:,.1f}"),
+        ("FPS Stock on Hand (t)", f"{fps_onhand:,.1f}"),
+        ("% LG Cap Filled",       f"{pct_lg_filled:.1f}%"),
+        ("FPS Stock-Outs",        f"{fps_zero}"),
+        ("FPS At-Risk Count",     f"{fps_risk}"),
+        ("% Plan Completed",      f"{pct_plan:.1f}%"),
+        ("Days Remaining",        f"{days_rem if days_rem is not None else '—'}")
+    ]
+    cols = st.columns(3)
+    for i, (label, val) in enumerate(metrics):
+        cols[i%3].metric(label, val)